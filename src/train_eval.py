import torch
import math
from tqdm.auto import tqdm
import numpy as np
from torch.utils.data import DataLoader
import src.datasets
from src.torch_utils import save_checkpoint, load_checkpoint, save_model_full, load_model_full
from src.metrics import reconstruction_accuracy, get_metrics
from torch import cuda
from torch.nn import functional as F


class EarlyStopping:
    """Early stops the training if validation loss doesn't improve after a given patience."""

    def __init__(self, patience=7, verbose=False, delta=1e-6, name='checkpoint'):
        """
        Args:
            patience (int): How long to wait after last time validation loss improved.
                            Default: 7
            verbose (bool): If True, prints a message for each validation loss improvement.
                            Default: False
            delta (float): Minimum change in the monitored quantity to qualify as an improvement.
                            Default: 0
            path (str): Path for the checkpoint to be saved to.
                            Default: 'checkpoint.pt'
        """
        self.patience = patience
        self.verbose = verbose
        self.counter = 0
        self.best_score = None
        self.early_stop = False
        self.prev_best_score = np.Inf
        self.delta = delta
        self.path = f'{name}.pt'

    def __call__(self, score, model):
        if self.best_score is None:
            self.best_score = score
            self.save_checkpoint(score, model)
            self.counter = 0
        else:
            # This condition works for AUC ; checks that the AUC is below the best AUC +/- some delta
            if score < self.best_score + self.delta:
                self.counter += 1
                if self.counter >= self.patience:
                    self.early_stop = True
            else:
                self.best_score = score
                self.save_checkpoint(score, model)
                self.counter = 0

    def save_checkpoint(self, score, model):
        '''Saves model when validation loss decrease.'''
        if self.verbose:
            print(f'Prev best score: ({self.prev_best_score:.6f} --> {score:.6f}).  Saving model ...')
        torch.save(model.state_dict(), self.path)
        self.prev_best_score = score


def invoke(early_stopping, loss, model, implement=False):
    if implement:
        early_stopping(loss, model)
        if early_stopping.early_stop:
            return True
    else:
        return False


# noinspection PyUnboundLocalVariable
def train_model_step(model, criterion, optimizer, train_loader):
    """
    Args:
        model:
        criterion:
        optimizer:
        train_loader:

    Returns:

    """
    assert type(train_loader.sampler) == torch.utils.data.RandomSampler, 'TrainLoader should use RandomSampler!'
    model.train()
    acum_total_loss, acum_recon_loss, acum_kld_loss, acum_triplet_loss = 0, 0, 0, 0
    x_reconstructed, x_true = [], []
    for x in train_loader:
        if (criterion.__class__.__name__ == 'CombinedVAELoss' or hasattr(criterion,
                                                                         'triplet_loss')) and train_loader.dataset.__class__.__name__ == 'TCRSpecificDataset':
            x, labels = x.pop(0).to(model.device), x.pop(-1).to(model.device)
            x_hat, mu, logvar = model(x)
            # TODO: CHECK THIS Set to eval mode for the extraction of the latent (? maybe not, need to try?)
            # TODO: Actually, z with eval() mode is just mu ???
            model.eval()
            z_batch = model.embed(x)
            model.train()
            recon_loss, kld_loss, triplet_loss = criterion(x_hat, x, mu, logvar, z_batch, labels)
            loss = recon_loss + kld_loss + triplet_loss
            acum_triplet_loss += triplet_loss.item() * x.shape[0]
        else:
            x = x.to(model.device)
            x_hat, mu, logvar = model(x)
            recon_loss, kld_loss = criterion(x_hat, x, mu, logvar)
            loss = recon_loss + kld_loss
        optimizer.zero_grad()
        loss.backward()
        optimizer.step()
        x_reconstructed.append(x_hat.detach().cpu())
        x_true.append(x.detach().cpu())
        acum_total_loss += loss.item() * x.shape[0]
        acum_recon_loss += recon_loss.item() * x.shape[0]
        acum_kld_loss += kld_loss.item() * x.shape[0]

    # Normalizes to loss per batch
    acum_total_loss /= len(train_loader.dataset)
    acum_recon_loss /= len(train_loader.dataset)
    acum_kld_loss /= len(train_loader.dataset)

    # Concatenate the y_pred & y_true tensors and compute metrics
    x_reconstructed, x_true = torch.cat(x_reconstructed), torch.cat(x_true)
    # seq_hat, v_hat, j_hat = model.reconstruct_hat(x_reconstructed)
    # seq_true, v_true, j_true = model.reconstruct_hat(x_true)
    #
    # seq_accuracy, v_accuracy, j_accuracy = reconstruction_accuracy(seq_true, seq_hat, v_true, v_hat, j_true, j_hat,
    #                                                                pad_index=20)

    train_loss = {'total': acum_total_loss, 'reconstruction': acum_recon_loss, 'kld': acum_kld_loss}
    if criterion.__class__.__name__ == 'CombinedVAELoss' or hasattr(criterion, 'triplet_loss'):
        acum_triplet_loss /= len(train_loader.dataset)
        train_loss['triplet'] = acum_triplet_loss

    train_metrics = model_reconstruction_stats(model, x_reconstructed, x_true, return_per_element=False)
    return train_loss, train_metrics


# noinspection PyUnboundLocalVariable
def eval_model_step(model, criterion, valid_loader):
    model.eval()
    # disables gradient logging
    acum_total_loss, acum_recon_loss, acum_kld_loss, acum_triplet_loss = 0, 0, 0, 0
    x_reconstructed, x_true = [], []
    with torch.no_grad():
        # Same workaround as above
        for x in valid_loader:
            if (criterion.__class__.__name__ == 'CombinedVAELoss' or hasattr(criterion,
                                                                             'triplet_loss')) and valid_loader.dataset.__class__.__name__ == 'TCRSpecificDataset':
                x, labels = x.pop(0).to(model.device), x.pop(-1).to(model.device)
                x_hat, mu, logvar = model(x)
                # Model is already in eval mode here
                z_batch = model.embed(x)
                recon_loss, kld_loss, triplet_loss = criterion(x_hat, x, mu, logvar, z_batch, labels)
                loss = recon_loss + kld_loss + triplet_loss
                acum_triplet_loss += triplet_loss.item() * x.shape[0]
            else:
                x = x.to(model.device)
                x_hat, mu, logvar = model(x)
                recon_loss, kld_loss = criterion(x_hat, x, mu, logvar)
                loss = recon_loss + kld_loss
            x_reconstructed.append(x_hat.detach().cpu())
            x_true.append(x.detach().cpu())
            acum_total_loss += loss.item() * x.shape[0]
            acum_recon_loss += recon_loss.item() * x.shape[0]
            acum_kld_loss += kld_loss.item() * x.shape[0]
    # Normalizes to loss per batch
    acum_total_loss /= len(valid_loader.dataset)
    acum_recon_loss /= len(valid_loader.dataset)
    acum_kld_loss /= len(valid_loader.dataset)
    # Concatenate the y_pred & y_true tensors and compute metrics
    x_reconstructed, x_true = torch.cat(x_reconstructed), torch.cat(x_true)
    # seq_hat, v_hat, j_hat = model.reconstruct_hat(x_reconstructed)
    # seq_true, v_true, j_true = model.reconstruct_hat(x_true)
    #
    # seq_accuracy, v_accuracy, j_accuracy = reconstruction_accuracy(seq_true, seq_hat, v_true, v_hat, j_true, j_hat,
    #                                                                pad_index=20)
    # valid_metrics = {'seq_accuracy': seq_accuracy, 'v_accuracy': v_accuracy, 'j_accuracy': j_accuracy}

    valid_loss = {'total': acum_total_loss, 'reconstruction': acum_recon_loss, 'kld': acum_kld_loss}

    # Only save and normalize the triplet loss if the criterion has that attribute
    if criterion.__class__.__name__ == 'CombinedVAELoss' or hasattr(criterion, 'triplet_loss'):
        acum_triplet_loss /= len(valid_loader.dataset)
        valid_loss['triplet'] = acum_triplet_loss
    valid_metrics = model_reconstruction_stats(model, x_reconstructed, x_true, return_per_element=False)
    return valid_loss, valid_metrics


def model_reconstruction_stats(model, x_reconstructed, x_true, return_per_element=False):
    # Here concat the list in case we are given a list of tensors (as done in the train/valid batching system)
    x_reconstructed = torch.cat(x_reconstructed) if type(x_reconstructed) == list else x_reconstructed
    x_true = torch.cat(x_true) if type(x_true) == list else x_true
    seq_hat, v_hat, j_hat = model.reconstruct_hat(x_reconstructed)
    seq_true, v_true, j_true = model.reconstruct_hat(x_true)
    if hasattr(model, 'use_v'):
        if not model.use_v:
            v_hat, v_true = None, None
    if hasattr(model, 'use_j'):
        if not model.use_j:
            j_hat, j_true = None, None

    if all([hasattr(model, 'use_a'), hasattr(model, 'use_b'), hasattr(model, 'use_pep')]):
        metrics = {}
        mlb, mla, mlp = model.max_len_b, model.max_len_a, model.max_len_pep
        b_hat, a_hat, pep_hat = seq_hat[:, :mlb], seq_hat[:, mlb:mlb + mla], seq_hat[:, mlb + mla:]
        b_true, a_true, pep_true = seq_true[:, :mlb], seq_true[:, mlb:mlb + mla], seq_true[:, mlb + mla:]
        v_accuracy, j_accuracy = 0, 0  # Pre-instantiate to 0
        if model.use_a:
            a_accuracy, v_accuracy, j_accuracy = reconstruction_accuracy(a_true, a_hat, v_true, v_hat, j_true, j_hat,
                                                                         pad_index=20,
                                                                         return_per_element=return_per_element)
            metrics['a_accuracy'] = a_accuracy
        if model.use_b:
            b_accuracy, v_accuracy, j_accuracy = reconstruction_accuracy(b_true, b_hat, v_true, v_hat, j_true, j_hat,
                                                                         pad_index=20,
                                                                         return_per_element=return_per_element)
            metrics['b_accuracy'] = b_accuracy
        if model.use_pep:
            pep_accuracy, v_accuracy, j_accuracy = reconstruction_accuracy(pep_true, pep_hat, v_true, v_hat, j_true,
                                                                           j_hat,
                                                                           pad_index=20,
                                                                           return_per_element=return_per_element)
            metrics['pep_accuracy'] = pep_accuracy
        metrics['v_accuracy'] = v_accuracy
        metrics['j_accuracy'] = j_accuracy

    else:
        seq_accuracy, v_accuracy, j_accuracy = reconstruction_accuracy(seq_true, seq_hat, v_true, v_hat, j_true, j_hat,
                                                                       pad_index=20,
                                                                       return_per_element=return_per_element)
        metrics = {'seq_accuracy': seq_accuracy, 'v_accuracy': v_accuracy, 'j_accuracy': j_accuracy}
    # TODO I really need to phase out this thing
    if v_accuracy==0 and j_accuracy==0:
        del metrics['v_accuracy'], metrics['j_accuracy']
    return metrics


<<<<<<< HEAD
def predict_model(model, dataset: any([src.datasets.CDR3BetaDataset, src.datasets.PairedDataset, src.datasets.TCRSpecificDataset]),
=======
def predict_model(model, dataset: any([src.datasets.CDR3BetaDataset, src.datasets.PairedDataset]),
>>>>>>> 3af502da
                  dataloader: torch.utils.data.DataLoader):
    assert type(dataloader.sampler) == torch.utils.data.SequentialSampler, \
        'Test/Valid loader MUST use SequentialSampler!'
    assert hasattr(dataset, 'df'), 'Not DF found for this dataset!'
    # model.eval()
    if hasattr(model, 'use_v') and hasattr(dataset, 'use_v'):
        assert (model.use_v == dataset.use_v) and (
                model.use_j == dataset.use_j), 'use_v/use_j don\'t match for model and dataset!'
    # if (criterion.__class__.__name__ == 'CombinedVAELoss' or hasattr(criterion,
    #                                                                  'triplet_loss')) and

    #     x, labels = x.pop(0), x.pop(-1)
    #     x_hat, mu, logvar = model(x)
    #     # Model is already in eval mode here
    #     z_batch = model.embed(x)
    #     recon_loss, kld_loss, triplet_loss = criterion(x_hat, x, mu, logvar, z_batch, labels)
    #     loss = recon_loss + kld_loss + triplet_loss
    #     acum_triplet_loss += triplet_loss.item() * x.shape[0]
    # else:
    #     x_hat, mu, logvar = model(x)
    #     recon_loss, kld_loss = criterion(x_hat, x, mu, logvar)
    #     loss = recon_loss + kld_loss
    df = dataset.df.reset_index(drop=True).copy()
    x_reconstructed, x_true, z_latent = [], [], []
    with torch.no_grad():
        # Same workaround as above
        for x in dataloader:
            if dataloader.dataset.__class__.__name__ == 'TCRSpecificDataset':
                x, labels = x.pop(0).to(model.device), x.pop(-1).to(model.device)
                x_hat, mu, logvar = model(x)
                # Model is already in eval mode here
                z = model.embed(x)
            else:
                x = x.to(model.device)
                x_hat, _, _ = model(x)
                z = model.embed(x)
            x_reconstructed.append(x_hat.detach().cpu())
            x_true.append(x.detach().cpu())
            z_latent.append(z.detach().cpu())

    x_reconstructed = torch.cat(x_reconstructed)
    x_true = torch.cat(x_true)
    metrics = model_reconstruction_stats(model, x_reconstructed, x_true, return_per_element=True)

    # slice_x for PairedFVAE now returns a tuple for the sequence (beta, alpha, pep)
    x_seq_recon, _, _ = model.slice_x(x_reconstructed)
    x_seq_true, _, _ = model.slice_x(x_true)
    # TODO: think of a better way to do this...
    if all([hasattr(model, 'use_a'), hasattr(model, 'use_b'), hasattr(model, 'use_pep')]):
        x_b_recon, x_a_recon, x_pep_recon = x_seq_recon
        x_b_true, x_a_true, x_pep_true = x_seq_true
        if model.use_b:
            df['b_acc'] = metrics['b_accuracy']
            df['b_hat_reconstructed'] = model.recover_sequences_blosum(x_b_recon)
            df['b_true_reconstructed'] = model.recover_sequences_blosum(x_b_true)
            df['n_errors_b'] = df.apply(
                lambda x: sum([c1 != c2 for c1, c2 in zip(x['b_hat_reconstructed'], x['b_true_reconstructed'])]),
                axis=1)
        if model.use_a:
            df['a_acc'] = metrics['a_accuracy']
            df['a_hat_reconstructed'] = model.recover_sequences_blosum(x_a_recon)
            df['a_true_reconstructed'] = model.recover_sequences_blosum(x_a_true)
            df['n_errors_a'] = df.apply(
                lambda x: sum([c1 != c2 for c1, c2 in zip(x['a_hat_reconstructed'], x['a_true_reconstructed'])]),
                axis=1)
        if model.use_pep:
            df['pep_acc'] = metrics['pep_accuracy']
            df['pep_hat_reconstructed'] = model.recover_sequences_blosum(x_pep_recon)
            df['pep_true_reconstructed'] = model.recover_sequences_blosum(x_pep_true)
            df['n_errors_pep'] = df.apply(
                lambda x: sum([c1 != c2 for c1, c2 in zip(x['pep_hat_reconstructed'], x['pep_true_reconstructed'])]),
                axis=1)
    else:
        df['seq_acc'] = metrics['seq_accuracy']
        seq_hat_reconstructed = model.recover_sequences_blosum(x_seq_recon)
        seq_true_reconstructed = model.recover_sequences_blosum(x_seq_true)
        df['hat_reconstructed'] = seq_hat_reconstructed
        df['true_reconstructed'] = seq_true_reconstructed
        df['n_errors_seq'] = df.apply(
            lambda x: sum([c1 != c2 for c1, c2 in zip(x['hat_reconstructed'], x['true_reconstructed'])]), axis=1)

    if model.use_v:
        df['v_correct'] = metrics['v_accuracy']
    if model.use_j:
        df['j_correct'] = metrics['j_accuracy']

    z_latent = torch.cat(z_latent).detach()
    df[[f'z_{i}' for i in range(z_latent.shape[1])]] = z_latent
    return df


def train_eval_loops(n_epochs, tolerance, model, criterion, optimizer,
                     train_loader, valid_loader, checkpoint_filename, outdir):
    """ Trains and validates a model over n_epochs, then reloads the best checkpoint

    Args:
        n_epochs:
        tolerance:
        model:
        criterion:
        optimizer:
        train_loader:
        valid_loader:
        checkpoint_filename:
        outdir:

    Returns:
        model
        train_metrics
        valid_metrics
        train_losses
        valid_losses
        best_epoch
        best_val_loss
        best_val_auc
    """
    if not checkpoint_filename.endswith('.pt'):
        checkpoint_filename = checkpoint_filename + '.pt'
    print(f'Starting {n_epochs} training cycles')
    # Pre-saving the model at the very start because some bugged partitions
    # would have terrible performance and never save for very short debug runs.
    save_checkpoint(model, filename=checkpoint_filename, dir_path=outdir)
    # Actual runs
    train_metrics, valid_metrics, train_losses, valid_losses = [], [], [], []
    best_val_loss, best_val_reconstruction, best_epoch = 1000, 0., 1
    best_val_losses, best_val_metrics = {}, {}
    # To normalize the mean accuracy thing depending on the amount of different metrics we are using
    divider = int(model.use_v) + int(model.use_j)
    if all([hasattr(model, 'use_a'), hasattr(model, 'use_b'), hasattr(model, 'use_pep')]):
        divider += (int(model.use_b) + int(model.use_a) + int(model.use_pep))
    else:
        divider += 1
    best_dict = {}
    for e in tqdm(range(1, n_epochs + 1), desc='epochs', leave=False):
        train_loss, train_metric = train_model_step(model, criterion, optimizer, train_loader)
        valid_loss, valid_metric = eval_model_step(model, criterion, valid_loader)
        train_metrics.append(train_metric)
        valid_metrics.append(valid_metric)
        train_losses.append(train_loss)
        valid_losses.append(valid_loss)
        if (n_epochs >= 10 and e % math.ceil(0.05 * n_epochs) == 0) or e == 1 or e == n_epochs + 1:
            train_loss_text = f'Train: Epoch {e}\nLoss:\tReconstruction: {train_loss["reconstruction"]:.4f}\tKLD: {train_loss["kld"]:.4f}'
            if 'triplet' in train_loss.keys():
                train_loss_text = train_loss_text + f'\tTriplet: {train_loss["triplet"]:.4f}'
            train_metrics_text = 'Accs:\t' + ',\t'.join(
                [f"{k.replace('accuracy', 'acc')}:{v:.2%}" for k, v in train_metric.items()])
            train_text = '\n'.join([train_loss_text, train_metrics_text])
            valid_loss_text = f'Valid: Epoch {e}\nLoss:\tReconstruction: {valid_loss["reconstruction"]:.4f}\tKLD: {valid_loss["kld"]:.4f}'
            if 'triplet' in valid_loss.keys():
                valid_loss_text = valid_loss_text + f'\tTriplet: {valid_loss["triplet"]:.4f}'
            valid_metrics_text = 'Accs:\t' + ',\t'.join(
                [f"{k.replace('accuracy', 'acc')}:{v:.2%}" for k, v in valid_metric.items()])
            valid_text = '\n'.join([valid_loss_text, valid_metrics_text])
            tqdm.write(train_text)
            tqdm.write(valid_text)
        # mean_accuracy = np.sum([valid_metric['seq_accuracy'], valid_metric['v_accuracy'], valid_metric['j_accuracy']]) / divider
        mean_accuracy = np.sum([x for x in valid_metric.values()]) / divider

        if e > 1 and ((valid_loss[
                           "total"] <= best_val_loss + tolerance and mean_accuracy > best_val_reconstruction) or mean_accuracy > best_val_reconstruction):
            # Getting the individual components for asserts
            best_epoch = e
            best_val_loss = valid_loss['total']
            best_val_reconstruction = mean_accuracy
            # Saving the actual dictionaries for logging purposes
            best_val_losses = valid_loss
            best_val_metrics = valid_metric

            best_dict = {'Best epoch': best_epoch}
            best_dict.update(valid_loss)
            best_dict.update(valid_metric)
            save_checkpoint(model, filename=checkpoint_filename, dir_path=outdir, best_dict=best_dict)

    print(f'End of training cycles')
    print(best_dict)
    best_train_reconstruction = max([np.sum([x for x in z.values()]) / divider for z in train_metrics])

    print(f'Best train loss:\t{min([x["total"] for x in train_losses]):.3e}'
          # f'Best train reconstruction Acc:\t{max([x["seq_accuracy"] for x in train_metrics])}')
          f'Best train reconstruction Acc:\t{best_train_reconstruction:.3%}')
    print(f'Best valid epoch: {best_epoch}')
    print(f'Best valid loss :\t{best_val_loss:.3e}, best valid mean reconstruction acc:\t{best_val_reconstruction:.3%}')
    # print(f'Reloaded best model at {os.path.abspath(os.path.join(outdir, checkpoint_filename))}')
    model = load_checkpoint(model, checkpoint_filename, outdir)
    # Here for now it's not the best implementation but save the full model with a undefined json filename
    model.eval()
    return model, train_metrics, valid_metrics, train_losses, valid_losses, best_epoch, best_val_losses, best_val_metrics


def train_classifier_step(model, criterion, optimizer, train_loader):
    model.train()
    acum_loss = 0
    y_scores, y_true = [], []
    for x, y in train_loader:
        x, y = x.to(model.device), y.to(model.device)
        # output here should be logits to use BCEWithLogitLoss
        output = model(x)
        loss = criterion(output, y)
        optimizer.zero_grad()
        loss.backward()
        optimizer.step()
        # Saving scores and true for aucs etc
        y_scores.append(output.detach().cpu())
        y_true.append(y.detach().cpu())
        acum_loss += loss.item() * x.shape[0]

    acum_loss /= len(train_loader.dataset)
    # Saving the scores as logits but getting the metrics using sigmoid, shouldn't change much but makes the y_pred and thresholding easier
    y_scores, y_true = torch.cat(y_scores), torch.cat(y_true)
    train_metrics = get_metrics(y_true, F.sigmoid(y_scores), threshold=0.5, reduced=True, round_digit=5)
    return acum_loss, train_metrics


def eval_classifier_step(model, criterion, valid_loader):
    model.eval()
    acum_loss = 0
    y_scores, y_true = [], []
    with torch.no_grad():
        for x, y in valid_loader:
            x, y = x.to(model.device), y.to(model.device)
            # output here should be logits to use BCEWithLogitLoss
            output = model(x)
            loss = criterion(output, y)
            # Saving scores and true for aucs etc
            y_scores.append(output.detach().cpu())
            y_true.append(y.detach().cpu())
            acum_loss += loss.item() * x.shape[0]

    acum_loss /= len(valid_loader.dataset)
    # Saving the scores as logits but getting the metrics using sigmoid, shouldn't change much but makes the y_pred and thresholding easier
    y_scores, y_true = torch.cat(y_scores), torch.cat(y_true)
    valid_metrics = get_metrics(y_true, F.sigmoid(y_scores), threshold=0.5, reduced=True, round_digit=5)
    return acum_loss, valid_metrics


def predict_classifier(model, dataset, dataloader):
    assert type(
        dataloader.sampler) == torch.utils.data.SequentialSampler, 'Test/Valid loader MUST use SequentialSampler!'
    df = dataset.df.reset_index(drop=True).copy()
    y_true, y_logit = [], []
    model.eval()
    with torch.no_grad():
        for x, y in dataloader:
            x, y = x.to(model.device), y.to(model.device)
            output = model(x)
            y_true.append(y.detach().cpu())
            y_logit.append(output.detach().cpu())

    y_logit, y_true = torch.cat(y_logit), torch.cat(y_true)
    y_probs = F.sigmoid(y_logit)

    df['pred_logit'] = y_logit
    df['pred_prob'] = y_probs

    return df


def classifier_train_eval_loops(n_epochs, tolerance, model, criterion, optimizer, train_loader, valid_loader,
                                checkpoint_filename, outdir):
    if not checkpoint_filename.endswith('.pt'):
        checkpoint_filename = checkpoint_filename + '.pt'
    print(f'Starting {n_epochs} training cycles')
    # Pre-saving the model at the very start because some bugged partitions
    # would have terrible performance and never save for very short debug runs.
    save_checkpoint(model, filename=checkpoint_filename, dir_path=outdir)
    # Actual runs
    train_metrics, valid_metrics, train_losses, valid_losses = [], [], [], []
    best_val_loss, best_val_auc, best_val_auc01, best_epoch = 1000, 0.5, 0.5, 1
    best_val_metrics = {}
    best_dict = {}
    for e in tqdm(range(1, n_epochs + 1), desc='epochs', leave=False):
        train_loss, train_metric = train_classifier_step(model, criterion, optimizer, train_loader)
        valid_loss, valid_metric = eval_classifier_step(model, criterion, valid_loader)
        train_metrics.append(train_metric)
        valid_metrics.append(valid_metric)
        train_losses.append(train_loss)
        valid_losses.append(valid_loss)
        if (n_epochs >= 10 and e % math.ceil(0.05 * n_epochs) == 0) or e == 1 or e == n_epochs + 1:
            print('\n')
            train_loss_text = f'Train: Epoch {e}\nLoss:: {train_loss:.4f}'
            train_metrics_text = '\t'.join([f'{k}: {v:.4f}' for k, v in train_metric.items() if
                                            k in ['auc', 'auc_01', 'accuracy', 'AP']])
            train_text = '\n'.join([train_loss_text, train_metrics_text])
            valid_loss_text = f'Valid: Epoch {e}\nLoss:: {valid_loss:.4f}'
            valid_metrics_text = '\t'.join([f'{k}: {v:.4f}' for k, v in valid_metric.items() if
                                            k in ['auc', 'auc_01', 'accuracy', 'AP']])
            valid_text = '\n'.join([valid_loss_text, valid_metrics_text])
            tqdm.write(train_text)
            tqdm.write(valid_text)

        if e > 1 and (valid_loss <= best_val_loss + tolerance and (
                valid_metric['auc'] >= (best_val_auc - tolerance) or valid_metric['auc_01'] >= (
                best_val_auc01 - tolerance))):
            best_epoch = e
            best_val_loss = valid_loss
            best_val_auc = valid_metric['auc']
            best_val_auc01 = valid_metric['auc_01']
            best_val_metrics = valid_metric
            # Saving best dict for logging purposes
            best_dict['epoch'] = best_epoch
            best_dict['loss'] = valid_loss
            best_dict.update(valid_metric)
            # Saving model
            save_checkpoint(model, filename=checkpoint_filename, dir_path=outdir, best_dict=best_dict)

    print(f'End of training cycles')
    print(best_dict)

    print(f'Best train loss:\t{min(train_losses):.3e}, at epoch = {train_losses.index(min(train_losses))}'
          f'\tTrain AUC, AUC01:\t{train_metrics[train_losses.index(min(train_losses))]["auc"]:.3%},\t{train_metrics[train_losses.index(min(train_losses))]["auc_01"]}')
    print(f'Best valid epoch: {best_epoch}')
    print(
        f'Best valid loss :\t{best_val_loss:.3e}, best valid AUC, AUC01:\t{best_val_auc:.3%},\t{best_val_auc01:.3%}')
    model = load_checkpoint(model, checkpoint_filename, outdir)
    model.eval()

    return model, train_metrics, valid_metrics, train_losses, valid_losses, best_epoch, best_val_loss, best_val_metrics


# TODO: Write train/eval/predict fct/loops for VAE-MLP combined training

def train_bimodal_step(model, criterion, optimizer, train_loader):
    assert type(train_loader.sampler) == torch.utils.data.RandomSampler, 'TrainLoader should use RandomSampler!'
    model.train()
    acum_total_loss, acum_recon_loss, acum_kld_loss, acum_triplet_loss, acum_clf_loss = 0, 0, 0, 0, 0
    x_reconstructed, x_true, y_score, y_true = [], [], [], []
    for x, x_pep, label, binder in train_loader:
        x, x_pep, label, binder = x.to(model.device), x_pep.to(model.device), label.to(model.device), binder.to(
            model.device)
        # TODO : UNTANGLE BRAIN WITH TRIPLET LOSS, CURRENTLY WE USE THE NO REPARAMETERISATION TO GET A "Z_EMBED"
        #        BUT Z_EMBED WITHOUT REPARAMETERISATION IS JUST "MU" SO WE SHOULD JUST TAKE MU EVERYWHERE IN THE CODE
        #        Alternatively : Need to check out / test a model to see if triplet-training with reparam_z is better than with mu
        x_hat, mu, logvar, x_out = model(x, x_pep)
        # TODO: here, give "mu" as Z
        recon_loss, kld_loss, triplet_loss, clf_loss = criterion(x_hat, x, mu, logvar, mu, label, x_out, binder)
        loss = recon_loss + kld_loss + triplet_loss + clf_loss
        optimizer.zero_grad()
        loss.backward()
        optimizer.step()
        # accumulate losses and save preds for metrics
        acum_total_loss += loss.item() * x.shape[0]
        acum_recon_loss += recon_loss.item() * x.shape[0]
        acum_kld_loss += kld_loss.item() * x.shape[0]
        acum_triplet_loss += triplet_loss.item() * x.shape[0]
        acum_clf_loss += clf_loss.item() * x.shape[0]
        x_reconstructed.append(x_hat.detach().cpu())
        x_true.append(x.detach().cpu())
        y_score.append(x_out.detach().cpu())
        y_true.append(binder.detach().cpu())

    # Normalize loss per batch
    acum_total_loss /= len(train_loader.dataset)
    acum_recon_loss /= len(train_loader.dataset)
    acum_kld_loss /= len(train_loader.dataset)
    acum_triplet_loss /= len(train_loader.dataset)
    acum_clf_loss /= len(train_loader.dataset)

    # Cat outputs to compute metrics
    x_reconstructed, x_true, y_score, y_true = torch.cat(x_reconstructed), torch.cat(x_true), torch.cat(
        y_score), torch.cat(y_true)
    recon_metrics = model_reconstruction_stats(model, x_reconstructed, x_true, return_per_element=False)
    pred_metrics = get_metrics(y_true, F.sigmoid(y_score), threshold=0.5, reduced=True, round_digit=5)
    train_metrics = {**recon_metrics, **pred_metrics}
    train_loss = {'total': acum_total_loss, 'reconstruction': acum_recon_loss, 'kld': acum_kld_loss,
                  'triplet': acum_triplet_loss, 'BCE': acum_clf_loss}
    return train_loss, train_metrics


def eval_bimodal_step(model, criterion, valid_loader):
    model.eval()
    acum_total_loss, acum_recon_loss, acum_kld_loss, acum_triplet_loss, acum_clf_loss = 0, 0, 0, 0, 0
    x_reconstructed, x_true, y_score, y_true = [], [], [], []
    with torch.no_grad():
        for x, x_pep, label, binder in valid_loader:
            x, x_pep, label, binder = x.to(model.device), x_pep.to(model.device), label.to(model.device), binder.to(
                model.device)
            # TODO : same as for train with z / mu
            x_hat, mu, logvar, x_out = model(x, x_pep)
            # TODO: here, give "mu" as Z
            recon_loss, kld_loss, triplet_loss, clf_loss = criterion(x_hat, x, mu, logvar, mu, label, x_out, binder)
            loss = recon_loss + kld_loss + triplet_loss + clf_loss

            # accumulate losses and save preds for metrics
            acum_total_loss += loss.item() * x.shape[0]
            acum_recon_loss += recon_loss.item() * x.shape[0]
            acum_kld_loss += kld_loss.item() * x.shape[0]
            acum_triplet_loss += triplet_loss.item() * x.shape[0]
            acum_clf_loss += clf_loss.item() * x.shape[0]
            x_reconstructed.append(x_hat.detach().cpu())
            x_true.append(x.detach().cpu())
            y_score.append(x_out.detach().cpu())
            y_true.append(binder.detach().cpu())

    # Normalize loss per batch
    acum_total_loss /= len(valid_loader.dataset)
    acum_recon_loss /= len(valid_loader.dataset)
    acum_kld_loss /= len(valid_loader.dataset)
    acum_triplet_loss /= len(valid_loader.dataset)
    acum_clf_loss /= len(valid_loader.dataset)

    # Cat outputs to compute metrics
    x_reconstructed, x_true, y_score, y_true = torch.cat(x_reconstructed), torch.cat(x_true), torch.cat(
        y_score), torch.cat(y_true)
    recon_metrics = model_reconstruction_stats(model, x_reconstructed, x_true, return_per_element=False)
    pred_metrics = get_metrics(y_true, F.sigmoid(y_score), threshold=0.5, reduced=True, round_digit=5)
    valid_metrics = {**recon_metrics, **pred_metrics}
    valid_loss = {'total': acum_total_loss, 'reconstruction': acum_recon_loss, 'kld': acum_kld_loss,
                  'triplet': acum_triplet_loss, 'BCE': acum_clf_loss}
    return valid_loss, valid_metrics


def predict_bimodal(model, dataset, dataloader):
    assert type(dataloader.sampler) == torch.utils.data.SequentialSampler, \
        'Test/Valid loader MUST use SequentialSampler!'
    assert hasattr(dataset, 'df'), 'Not DF found for this dataset!'

    df = dataset.df.reset_index(drop=True).copy()
    x_reconstructed, x_true, z_latent, y_score, y_true = [], [], [], [], []

    with torch.no_grad():
        for x, x_pep, label, binder in dataloader:
            x, x_pep, label, binder = x.to(model.device), x_pep.to(model.device), label.to(model.device), binder.to(
                model.device)
            # TODO : same as for train with z / mu
            x_hat, mu, logvar, x_out = model(x, x_pep)
            x_reconstructed.append(x_hat.detach().cpu())
            x_true.append(x.detach().cpu())
            z_latent.append(mu.detach().cpu())
            y_score.append(x_out.detach().cpu())
            y_true.append(binder.detach().cpu())

    # Cat outputs to compute metrics
    x_reconstructed, x_true, y_score, y_true, z_latent = torch.cat(x_reconstructed), torch.cat(x_true), torch.cat(
        y_score), torch.cat(y_true), torch.cat(z_latent)

    # Reconstruction metrics
    metrics = model_reconstruction_stats(model, x_reconstructed, x_true, return_per_element=True)
    df['seq_acc'] = metrics['seq_accuracy']
    x_seq_recon, _, _ = model.slice_x(x_reconstructed)
    x_seq_true, _, _ = model.slice_x(x_true)
    # Reconstructed sequences
    seq_hat_reconstructed = model.recover_sequences_blosum(x_seq_recon)
    seq_true_reconstructed = model.recover_sequences_blosum(x_seq_true)
    df['hat_reconstructed'] = seq_hat_reconstructed
    df['true_reconstructed'] = seq_true_reconstructed
    df['n_errors_seq'] = df.apply(
        lambda x: sum([c1 != c2 for c1, c2 in zip(x['hat_reconstructed'], x['true_reconstructed'])]), axis=1)

    # Saving latent representations
    df[[f'z_{i}' for i in range(z_latent.shape[1])]] = z_latent

    # Saving MLP prediction scores
    df['pred_logit'] = y_score
    df['pred_prob'] = F.sigmoid(y_score)
    pred_metrics = get_metrics(y_true, F.sigmoid(y_score))
    print(f'Mean reconstruction accuracy: {metrics["seq_accuracy"]}')
    print('MLP metrics:', '\t'.join(f'{k}: {v:.3f}' for k,v in pred_metrics.items()))
    return df



def bimodal_train_eval_loops(n_epochs, tolerance, model, criterion, optimizer,
                             train_loader, valid_loader, checkpoint_filename, outdir):
    """
    Trains a bi-modal VAE-MLP model,
    then reloads the best checkpoint based on aggregate metrics (losses, reconstruction, prediction aucs?)
    Args:
        n_epochs:
        tolerance:
        model:
        criterion:
        optimizer:
        train_loader:
        valid_loader:
        checkpoint_filename:
        outdir:

    Returns:

    """
    print(f'Staring {n_epochs} training cycles')
    # Pre-save model at epoch 0
    save_checkpoint(model, checkpoint_filename, dir_path=outdir, verbose=False, best_dict=None)
    train_metrics, valid_metrics, train_losses, valid_losses = [], [], [], []
    best_val_loss, best_val_reconstruction, best_epoch, best_val_auc, best_agg_metric = 1000, 0., 1, 0.5, 0.5
    # "best_val_losses" is a dictionary of all the various split losses
    best_val_losses, best_val_metrics, best_dict = {}, {}, {}

    for e in tqdm(range( 1, n_epochs+1), desc='epochs', leave=False):
        train_loss, train_metric = train_bimodal_step(model, criterion, optimizer, train_loader)
        valid_loss, valid_metric = eval_bimodal_step(model, criterion, valid_loader)
        train_metrics.append(train_metric)
        valid_metrics.append(valid_metric)
        train_losses.append(train_loss)
        valid_losses.append(valid_loss)
        # Periodic prints for tracking
        if (n_epochs >= 10 and e % math.ceil(0.05 * n_epochs) == 0) or e == 1 or e == n_epochs + 1:
            train_loss_text = f'Train: Epoch {e}\nLoss:\tReconstruction: {train_loss["reconstruction"]:.4f}\tKLD: {train_loss["kld"]:.4f}'
            train_loss_text = train_loss_text + f'\tTriplet: {train_loss["triplet"]:.4f}'
            train_loss_text = train_loss_text + f'\tBCE: {train_loss["BCE"]:.4f}'

            train_metrics_text = 'Metrics: ' + ',\t'.join(
                [f"{k.replace('accuracy', 'acc')}:{v:.2%}" for k, v in train_metric.items() if k not in ['auc_01_real', 'AP']])
            train_text = '\n'.join([train_loss_text, train_metrics_text])

            valid_loss_text = f'Valid: Epoch {e}\nLoss:\tReconstruction: {valid_loss["reconstruction"]:.4f}\tKLD: {valid_loss["kld"]:.4f}'
            valid_loss_text = valid_loss_text + f'\tTriplet: {valid_loss["triplet"]:.4f}'
            valid_loss_text = valid_loss_text + f'\tBCE: {valid_loss["BCE"]:.4f}'

            valid_metrics_text = 'Metrics: ' + ',\t'.join(
                [f"{k.replace('accuracy', 'acc')}:{v:.2%}" for k, v in valid_metric.items() if
                 k not in ['auc_01_real', 'AP']])
            valid_text = '\n'.join([valid_loss_text, valid_metrics_text])
            tqdm.write(train_text)
            tqdm.write(valid_text)

        # Saving the best model out of 3 conditions (Total loss, VAE reconstruction, MLP AUC)
        loss_condition = valid_loss['total'] <= best_val_loss + tolerance
        recon_condition = valid_metric['seq_accuracy'] >= best_val_reconstruction - tolerance
        clf_condition = valid_metric['auc'] >= best_val_auc - tolerance
        if e > 1 and loss_condition and recon_condition and clf_condition:
            best_epoch = e
            best_val_loss = valid_loss['total']
            best_val_reconstruction = valid_metric['seq_accuracy']
            best_val_auc = valid_metric['auc']
            # Saving the actual dictionaries for logging purposes
            best_val_losses = valid_loss
            best_val_metrics = valid_metric

            best_dict = {'Best epoch': best_epoch, 'Best val loss': best_val_loss}
            best_dict.update(valid_loss)
            best_dict.update(valid_metric)
            save_checkpoint(model, filename=checkpoint_filename, dir_path=outdir, best_dict=best_dict)

    print(f'End of training cycles')
    print(best_dict)
    model = load_checkpoint(model, checkpoint_filename, outdir)
    model.eval()
    return model, train_metrics, valid_metrics, train_losses, valid_losses, best_epoch, best_val_losses, best_val_metrics<|MERGE_RESOLUTION|>--- conflicted
+++ resolved
@@ -232,11 +232,7 @@
     return metrics
 
 
-<<<<<<< HEAD
-def predict_model(model, dataset: any([src.datasets.CDR3BetaDataset, src.datasets.PairedDataset, src.datasets.TCRSpecificDataset]),
-=======
 def predict_model(model, dataset: any([src.datasets.CDR3BetaDataset, src.datasets.PairedDataset]),
->>>>>>> 3af502da
                   dataloader: torch.utils.data.DataLoader):
     assert type(dataloader.sampler) == torch.utils.data.SequentialSampler, \
         'Test/Valid loader MUST use SequentialSampler!'
@@ -245,20 +241,7 @@
     if hasattr(model, 'use_v') and hasattr(dataset, 'use_v'):
         assert (model.use_v == dataset.use_v) and (
                 model.use_j == dataset.use_j), 'use_v/use_j don\'t match for model and dataset!'
-    # if (criterion.__class__.__name__ == 'CombinedVAELoss' or hasattr(criterion,
-    #                                                                  'triplet_loss')) and
-
-    #     x, labels = x.pop(0), x.pop(-1)
-    #     x_hat, mu, logvar = model(x)
-    #     # Model is already in eval mode here
-    #     z_batch = model.embed(x)
-    #     recon_loss, kld_loss, triplet_loss = criterion(x_hat, x, mu, logvar, z_batch, labels)
-    #     loss = recon_loss + kld_loss + triplet_loss
-    #     acum_triplet_loss += triplet_loss.item() * x.shape[0]
-    # else:
-    #     x_hat, mu, logvar = model(x)
-    #     recon_loss, kld_loss = criterion(x_hat, x, mu, logvar)
-    #     loss = recon_loss + kld_loss
+
     df = dataset.df.reset_index(drop=True).copy()
     x_reconstructed, x_true, z_latent = [], [], []
     with torch.no_grad():
