--- conflicted
+++ resolved
@@ -252,14 +252,6 @@
         # Same workaround as above
         for x in dataloader:
             if dataloader.dataset.__class__.__name__ == 'TCRSpecificDataset':
-<<<<<<< HEAD
-                x, labels = x.pop(0), x.pop(-1)
-            x_hat, _, _ = model(x)
-            z = model.embed(x)
-            x_reconstructed.append(x_hat)
-            x_true.append(x)
-            z_latent.append(z)
-=======
                 x, labels = x.pop(0).to(model.device), x.pop(-1).to(model.device)
                 x_hat, mu, logvar = model(x)
                 # Model is already in eval mode here
@@ -271,7 +263,6 @@
             x_reconstructed.append(x_hat.detach().cpu())
             x_true.append(x.detach().cpu())
             z_latent.append(z.detach().cpu())
->>>>>>> f9851a23
 
     x_reconstructed = torch.cat(x_reconstructed)
     x_true = torch.cat(x_true)
