import torch
from torch.utils.data import SequentialSampler
import math
from tqdm.auto import tqdm
from typing import Union
import numpy as np
import pandas as pd
from torch.utils.data import DataLoader
from src.multimodal_datasets import MultimodalPepTCRDataset
from src.multimodal_models import BSSVAE, JMVAE
from src.torch_utils import save_checkpoint, load_checkpoint, mask_modality, batch_generator, paired_batch_generator
from src.utils import epoch_counter, get_loss_metric_text
from src.metrics import model_reconstruction_stats, reconstruct_and_compute_accuracy, get_acc_list_string
from src.multimodal_metrics import BSSVAELoss, JMVAELoss


def train_trimodal_step(model, criterion, optimizer, train_loader):
    model.train()
    # Terms present :
    # alpha/beta/pep reconstructions ; alpha/beta/pep marginal KLD ; joint KLD ; triplet loss (?)
    # acum_alpha_rec_loss, acum_beta_rec_loss, acum_pep_rec_loss, acum_triplet_loss = 0, 0, 0, 0
    # acum_alpha_kld, acum_beta_kld, acum_pep_kld, acum_joint_kld = 0, 0, 0, 0
    # acum_total_recon_loss, acum_total_kld_loss = 0, 0
    acum_total_loss, acum_total_recon_loss, acum_joint_kld, acum_marginal_kld, acum_triplet = 0, 0, 0, 0, 0
    alpha_reconstructed, beta_reconstructed, pep_reconstructed = [], [], []
    alpha_true, beta_true, pep_true = [], [], []
    masks_alpha, masks_beta, masks_pep = [], [], []
    # Batch should be x_alpha, x_beta, x_pep, labels (triplet), +/- pep_weights
    for i, batch in enumerate(train_loader):
        if train_loader.dataset.pep_weighted:
            x_alpha, x_beta, x_pep, mask_alpha, mask_beta, mask_pep, labels, pep_weights = batch
        else:
            x_alpha, x_beta, x_pep, mask_alpha, mask_beta, mask_pep, labels = batch
            pep_weights = torch.ones([len(labels)])
        x_alpha, x_beta, x_pep, labels, pep_weights = x_alpha.to(model.device), x_beta.to(model.device), x_pep.to(
            model.device), labels.to(model.device), pep_weights.to(model.device)
        mask_alpha, mask_beta, mask_pep = mask_alpha.to(model.device), mask_beta.to(model.device), mask_pep.to(
            model.device)
        x_hat_alpha, x_hat_beta, x_hat_pep, mu_joint, logvar_joint, mus_marginal, logvars_marginal = model(x_alpha,
                                                                                                           x_beta,
                                                                                                           x_pep)
        # Should this return all individual loss terms ? Including each marginal? Or just keep it simple with
        # total reconstruction, marginal KLD, joint KLD, triplet ?
        recon_loss, kld_joint, kld_marginal, triplet_loss = criterion(x_hat_alpha, x_alpha, x_hat_beta, x_beta,
                                                                      x_hat_pep, x_pep,
                                                                      mu_joint, logvar_joint, mus_marginal,
                                                                      logvars_marginal,
                                                                      mask_alpha, mask_beta, mask_pep, labels,
                                                                      pep_weights=pep_weights)
        loss = recon_loss + kld_marginal + kld_joint + triplet_loss
        optimizer.zero_grad()
        loss.backward()
        optimizer.step()
        # print('HERE', model.vae_beta.encoder[0].weight)
        if any([model.vae_beta.encoder[0].weight.isnan().any(),
                model.vae_alpha.encoder[0].weight.isnan().any(),
                model.vae_pep.encoder[0].weight.isnan().any()]):
            # Weights go from normal to suddenly nans
            print(model.vae_beta.encoder[0].weight)
            print(model.vae_alpha.encoder[0].weight)
            print(model.vae_pep.encoder[0].weight)
            print(i)
            import sys
            sys.exit(1)
        # Accumulate loss and save for metrics, multiplying by shape (and later dividing by nbatch) for normalization
        acum_total_loss += loss.item() * x_pep.shape[0]
        acum_total_recon_loss += recon_loss.item() * x_pep.shape[0]
        acum_joint_kld += kld_joint.item() * x_pep.shape[0]
        acum_marginal_kld += kld_marginal.item() * x_pep.shape[0]
        acum_triplet += triplet_loss.item() * x_pep.shape[0]
        alpha_reconstructed.append(x_hat_alpha.detach().cpu())
        beta_reconstructed.append(x_hat_beta.detach().cpu())
        pep_reconstructed.append(x_hat_pep.detach().cpu())
        alpha_true.append(x_alpha.detach().cpu())
        beta_true.append(x_beta.detach().cpu())
        pep_true.append(x_pep.detach().cpu())
        masks_alpha.append(mask_alpha.detach().cpu())
        masks_beta.append(mask_beta.detach().cpu())
        masks_pep.append(mask_pep.detach().cpu())

    # Normalize losses
    acum_total_loss /= len(train_loader.dataset)
    acum_total_recon_loss /= len(train_loader.dataset)
    acum_joint_kld /= len(train_loader.dataset)
    acum_marginal_kld /= len(train_loader.dataset)
    acum_triplet /= len(train_loader.dataset)

    # Cat reconstructions and compute metrics
    alpha_reconstructed = torch.cat(alpha_reconstructed)
    beta_reconstructed = torch.cat(beta_reconstructed)
    pep_reconstructed = torch.cat(pep_reconstructed)
    alpha_true = torch.cat(alpha_true)
    beta_true = torch.cat(beta_true)
    pep_true = torch.cat(pep_true)
    masks_alpha = torch.cat(masks_alpha)
    masks_beta = torch.cat(masks_beta)
    masks_pep = torch.cat(masks_pep)
    alpha_metrics = model_reconstruction_stats(model.vae_alpha, alpha_reconstructed, alpha_true,
                                               return_per_element=False, modality_mask=masks_alpha)
    beta_metrics = model_reconstruction_stats(model.vae_beta, beta_reconstructed, beta_true, return_per_element=False,
                                              modality_mask=masks_beta)
    pep_metrics = model_reconstruction_stats(model.vae_pep, pep_reconstructed, pep_true, return_per_element=False,
                                             modality_mask=masks_pep)
    train_metrics = {'alpha_' + k: v for k, v in alpha_metrics.items()}
    train_metrics.update({'beta_' + k: v for k, v in beta_metrics.items()})
    train_metrics.update({'pep_' + k: v for k, v in pep_metrics.items()})
    train_loss = {'total': acum_total_loss, 'reconstruction': acum_total_recon_loss,
                  'kld_joint': acum_joint_kld, 'kld_marg': acum_marginal_kld, 'triplet': acum_triplet}
    return train_loss, train_metrics


def eval_trimodal_step(model, criterion, valid_loader):
    model.eval()
    acum_total_loss, acum_total_recon_loss, acum_joint_kld, acum_marginal_kld, acum_triplet = 0, 0, 0, 0, 0
    alpha_reconstructed, beta_reconstructed, pep_reconstructed = [], [], []
    alpha_true, beta_true, pep_true = [], [], []
    masks_alpha, masks_beta, masks_pep = [], [], []
    # Batch should be x_alpha, x_beta, x_pep, labels (triplet), +/- pep_weights
    with torch.no_grad():
        for batch in valid_loader:
            if valid_loader.dataset.pep_weighted:
                x_alpha, x_beta, x_pep, mask_alpha, mask_beta, mask_pep, labels, pep_weights = batch
            else:
                x_alpha, x_beta, x_pep, mask_alpha, mask_beta, mask_pep, labels = batch
                pep_weights = torch.ones([len(labels)])
            x_alpha, x_beta, x_pep, labels, pep_weights = x_alpha.to(model.device), x_beta.to(model.device), x_pep.to(
                model.device), labels.to(model.device), pep_weights.to(model.device)
            mask_alpha, mask_beta, mask_pep = mask_alpha.to(model.device), mask_beta.to(model.device), mask_pep.to(
                model.device)
            x_hat_alpha, x_hat_beta, x_hat_pep, mu_joint, logvar_joint, mus_marginal, logvars_marginal = model(x_alpha,
                                                                                                               x_beta,
                                                                                                               x_pep)
            # Should this return all individual loss terms ? Including each marginal? Or just keep it simple with
            # total reconstruction, marginal KLD, joint KLD, triplet ?
            recon_loss, kld_joint, kld_marginal, triplet_loss = criterion(x_hat_alpha, x_alpha, x_hat_beta, x_beta,
                                                                          x_hat_pep, x_pep,
                                                                          mu_joint, logvar_joint, mus_marginal,
                                                                          logvars_marginal,
                                                                          mask_alpha, mask_beta, mask_pep, labels,
                                                                          pep_weights=pep_weights)
            loss = recon_loss + kld_marginal + kld_joint + triplet_loss
            # Accumulate loss and save for metrics, multiplying by shape (and later dividing by nbatch) for normalization
            acum_total_loss += loss.item() * x_pep.shape[0]
            acum_total_recon_loss += recon_loss.item() * x_pep.shape[0]
            acum_joint_kld += kld_joint.item() * x_pep.shape[0]
            acum_marginal_kld += kld_marginal.item() * x_pep.shape[0]
            acum_triplet += triplet_loss.item() * x_pep.shape[0]
            alpha_reconstructed.append(x_hat_alpha.detach().cpu())
            beta_reconstructed.append(x_hat_beta.detach().cpu())
            pep_reconstructed.append(x_hat_pep.detach().cpu())
            alpha_true.append(x_alpha.detach().cpu())
            beta_true.append(x_beta.detach().cpu())
            pep_true.append(x_pep.detach().cpu())
            masks_alpha.append(mask_alpha.detach().cpu())
            masks_beta.append(mask_beta.detach().cpu())
            masks_pep.append(mask_pep.detach().cpu())

    # Normalize losses
    acum_total_loss /= len(valid_loader.dataset)
    acum_total_recon_loss /= len(valid_loader.dataset)
    acum_joint_kld /= len(valid_loader.dataset)
    acum_marginal_kld /= len(valid_loader.dataset)
    acum_triplet /= len(valid_loader.dataset)

    # Cat reconstructions and compute metrics
    # Getting really convoluted with everything written out explicitely ...
    # Maybe there's a more implicit / fewer lines of code way to do this.
    alpha_reconstructed = torch.cat(alpha_reconstructed)
    beta_reconstructed = torch.cat(beta_reconstructed)
    pep_reconstructed = torch.cat(pep_reconstructed)
    alpha_true = torch.cat(alpha_true)
    beta_true = torch.cat(beta_true)
    pep_true = torch.cat(pep_true)
    masks_alpha = torch.cat(masks_alpha)
    masks_beta = torch.cat(masks_beta)
    masks_pep = torch.cat(masks_pep)
    alpha_metrics = model_reconstruction_stats(model.vae_alpha, alpha_reconstructed, alpha_true,
                                               return_per_element=False, modality_mask=masks_alpha)
    beta_metrics = model_reconstruction_stats(model.vae_beta, beta_reconstructed, beta_true, return_per_element=False,
                                              modality_mask=masks_beta)
    pep_metrics = model_reconstruction_stats(model.vae_pep, pep_reconstructed, pep_true, return_per_element=False,
                                             modality_mask=masks_pep)
    valid_metrics = {'alpha_' + k: v for k, v in alpha_metrics.items()}
    valid_metrics.update({'beta_' + k: v for k, v in beta_metrics.items()})
    valid_metrics.update({'pep_' + k: v for k, v in pep_metrics.items()})
    valid_loss = {'total': acum_total_loss, 'reconstruction': acum_total_recon_loss,
                  'kld_joint': acum_joint_kld, 'kld_marg': acum_marginal_kld, 'triplet': acum_triplet}
    return valid_loss, valid_metrics



def predict_trimodal(model, dataset, dataloader):
    assert type(dataloader.sampler) == torch.utils.data.SequentialSampler, \
        'Test/Valid loader MUST use SequentialSampler!'
    assert hasattr(dataset, 'df'), 'Not DF found for this dataset!'
    model.eval()
    df = dataset.df.reset_index(drop=True).copy()
    alpha_reconstructed, beta_reconstructed, pep_reconstructed = [], [], []
    alpha_true, beta_true, pep_true = [], [], []
    masks_alpha, masks_beta, masks_pep = [], [], []
    z_latent_joint = []
    # Batch should be x_alpha, x_beta, x_pep, labels (triplet), +/- pep_weights
    with torch.no_grad():
        for batch in dataloader:
            if dataloader.dataset.pep_weighted:
                x_alpha, x_beta, x_pep, mask_alpha, mask_beta, mask_pep, labels, pep_weights = batch
            else:
                x_alpha, x_beta, x_pep, mask_alpha, mask_beta, mask_pep, labels = batch
                pep_weights = torch.ones([len(labels)])
            x_alpha, x_beta, x_pep, labels, pep_weights = x_alpha.to(model.device), x_beta.to(model.device), x_pep.to(
                model.device), labels.to(model.device), pep_weights.to(model.device)
            mask_alpha, mask_beta, mask_pep = mask_alpha.to(model.device), mask_beta.to(model.device), mask_pep.to(
                model.device)
            x_hat_alpha, x_hat_beta, x_hat_pep, mu_joint, _, _, _ = model(x_alpha, x_beta, x_pep)

            alpha_reconstructed.append(x_hat_alpha.detach().cpu())
            beta_reconstructed.append(x_hat_beta.detach().cpu())
            pep_reconstructed.append(x_hat_pep.detach().cpu())
            alpha_true.append(x_alpha.detach().cpu())
            beta_true.append(x_beta.detach().cpu())
            pep_true.append(x_pep.detach().cpu())
            masks_alpha.append(mask_alpha.detach().cpu())
            masks_beta.append(mask_beta.detach().cpu())
            masks_pep.append(mask_pep.detach().cpu())
            z_latent_joint.append(mu_joint.detach().cpu())
    # Cat masks first to mask reconstructed
    masks_alpha = torch.cat(masks_alpha)
    masks_beta = torch.cat(masks_beta)
    masks_pep = torch.cat(masks_pep)

    # Then compute each metrics by modality, then reconstruct and save
    alpha_reconstructed = mask_modality(torch.cat(alpha_reconstructed), masks_alpha, fill_value=dataset.pad_scale)
    alpha_true = mask_modality(torch.cat(alpha_true), masks_alpha, fill_value=dataset.pad_scale)
    metrics = model_reconstruction_stats(model.vae_alpha, alpha_reconstructed, alpha_true,
                                         return_per_element=True,
                                         modality_mask=masks_alpha)
    alpha_reconstructed, alpha_true = model.reconstruct_sequence(alpha_reconstructed,
                                                                 'alpha'), model.reconstruct_sequence(alpha_true,
                                                                                                      'alpha')
    df['alpha_acc'] = metrics['seq_accuracy']
    df['alpha_recon'] = alpha_reconstructed
    df['alpha_true'] = alpha_true
    # Beta
    beta_reconstructed = mask_modality(torch.cat(beta_reconstructed), masks_beta, fill_value=dataset.pad_scale)
    beta_true = mask_modality(torch.cat(beta_true), masks_beta, fill_value=dataset.pad_scale)
    metrics = model_reconstruction_stats(model.vae_beta, beta_reconstructed, beta_true,
                                         return_per_element=True,
                                         modality_mask=masks_beta)
    beta_reconstructed, beta_true = model.reconstruct_sequence(beta_reconstructed, 'beta'), model.reconstruct_sequence(
        beta_true, 'beta')
    df['beta_acc'] = metrics['seq_accuracy']
    df['beta_recon'] = beta_reconstructed
    df['beta_true'] = beta_true
    # Pep
    pep_reconstructed = mask_modality(torch.cat(pep_reconstructed), masks_pep, fill_value=dataset.pad_scale)
    pep_true = mask_modality(torch.cat(pep_true), masks_pep, fill_value=dataset.pad_scale)
    metrics = model_reconstruction_stats(model.vae_pep, pep_reconstructed, pep_true,
                                         return_per_element=True,
                                         modality_mask=masks_pep)
    pep_reconstructed, pep_true = model.reconstruct_sequence(pep_reconstructed, 'pep'), model.reconstruct_sequence(
        pep_true, 'pep')
    df['pep_acc'] = metrics['seq_accuracy']
    df['pep_recon'] = pep_reconstructed
    df['pep_true'] = pep_true

    # Save the joint latents
    z_latent_joint = torch.cat(z_latent_joint)
    df[[f'z_{i}' for i in range(z_latent_joint.shape[1])]] = z_latent_joint

    return df


def trimodal_train_eval_loops(n_epochs, tolerance, model, criterion, optimizer, train_loader, valid_loader,
                              checkpoint_filename, outdir):
    print(f'Staring {n_epochs} training cycles')
    save_checkpoint(model, checkpoint_filename, dir_path=outdir, verbose=False, best_dict=None)
    train_metrics, valid_metrics, train_losses, valid_losses = [], [], [], []
    best_val_loss, best_val_reconstruction, best_epoch, best_val_auc, best_agg_metric = 1000, 0., 1, 0.5, 0.5
    # "best_val_losses" is a dictionary of all the various split losses
    best_val_losses, best_val_metrics, best_dict = {}, {}, {}

    for e in tqdm(range(1, n_epochs + 1), desc='epochs', leave=False):
        train_loss, train_metric = train_trimodal_step(model, criterion, optimizer, train_loader)
        valid_loss, valid_metric = eval_trimodal_step(model, criterion, valid_loader)
        epoch_counter(model, criterion)
        train_metrics.append(train_metric)
        valid_metrics.append(valid_metric)
        train_losses.append(train_loss)
        valid_losses.append(valid_loss)
        if (n_epochs >= 10 and e % math.ceil(0.05 * n_epochs) == 0) or e == 1 or e == n_epochs:
            text = get_loss_metric_text(e, train_loss, valid_loss, train_metric, valid_metric)
            tqdm.write(text)

        # alpha_seq_accuracy, beta_seq_accuracy, should give weight to each and lower weight to pep, like 3,3,1 ?
        # loss conditions should be taken on the total loss
        loss_condition = valid_loss['total'] <= best_val_loss + tolerance
        recon_condition = (3 * valid_metric['alpha_seq_accuracy'] + 3 * valid_metric['beta_seq_accuracy'] +
                           valid_metric['pep_seq_accuracy']) / 7
        recon_condition = recon_condition >= best_val_reconstruction - tolerance
        if e > 1 and loss_condition and recon_condition:
            best_epoch = e
            best_val_loss = valid_loss['total']
            # Taking a weighted mean here
            best_val_reconstruction = (3 * valid_metric['alpha_seq_accuracy'] + 3 * valid_metric['beta_seq_accuracy'] +
                                       valid_metric['pep_seq_accuracy']) / 7
            best_val_losses = valid_loss
            best_val_metrics = valid_metric

            best_dict = {'Best epoch': best_epoch, 'Best val loss': best_val_loss}
            best_dict.update(valid_loss)
            best_dict.update(valid_metric)
            save_checkpoint(model, filename=checkpoint_filename, dir_path=outdir, best_dict=best_dict)

    last_filename = 'last_epoch_' + checkpoint_filename
    save_checkpoint(model, filename=last_filename, dir_path=outdir, best_dict=best_dict)

    print(f'End of training cycles')
    print(best_dict)
    model = load_checkpoint(model, checkpoint_filename, outdir)
    model.eval()
    return model, train_metrics, valid_metrics, train_losses, valid_losses, best_epoch, best_val_losses, best_val_metrics


def train_multimodal_step(model: Union[BSSVAE, JMVAE], criterion: Union[BSSVAELoss, JMVAELoss], optimizer,
                          train_loader):
    model.train()
    acum_total_loss, acum_recon_marg, acum_recon_joint, acum_kld_normal, acum_kld_latent = 0, 0, 0, 0, 0
    tcr_marg_recon, tcr_joint_recon, pep_marg_recon, pep_joint_recon = [], [], [], []
    tcr_marg_true, tcr_joint_true, pep_marg_true, pep_joint_true = [], [], [], []

    for batch in train_loader:
        # Pre-saves input prior to setting to device, so we don't have to detach+cpu
        if train_loader.dataset.return_pair:
            tcr_marg_true.append(batch[0])
            tcr_joint_true.append(batch[0])
            pep_joint_true.append(batch[1])
            pep_marg_true.append(batch[1])
        else:
            tcr_marg_true.append(batch[0])
            tcr_joint_true.append(batch[1])
            pep_joint_true.append(batch[2])
            pep_marg_true.append(batch[3])
        # Assumes batch = [x_ma_marg, x_ma_joint, x_mb_joint, x_mb_marg]
        batch = [x.to(model.device) for x in batch]
        recons, mus, logvars = model(*batch)
        # Batch is `trues` ; Criterion takes list+dicts and returns dicts
        # Might be useful for debugging purposes to return dicts
        # TODO: Could return a single dict with the pre-summed values later
        recon_loss_marg, recon_loss_joint, kld_loss_normal, kld_loss_latent = criterion(batch, recons, mus, logvars)
        # Sum because those are dicts of two k:v pairs
        recon_loss_marg, recon_loss_joint = sum(recon_loss_marg.values()), sum(recon_loss_joint.values())
        kld_loss_normal, kld_loss_latent = sum(kld_loss_normal.values()), sum(kld_loss_latent.values())
        # Sum & update
        loss = recon_loss_marg + recon_loss_joint + kld_loss_normal + kld_loss_latent
        optimizer.zero_grad()
        loss.backward()
        optimizer.step()
        # Accumulating normalized loss
        acum_total_loss += loss.item() * len(batch)
        acum_recon_marg += recon_loss_marg.item() * len(batch)
        acum_recon_joint += recon_loss_joint.item() * len(batch)
        acum_kld_normal += kld_loss_normal.item() * len(batch)
        acum_kld_latent += kld_loss_latent.item() * len(batch)
        # Saving reconstruction to assess accuracy
        tcr_marg_recon.append(recons['tcr_marg'].detach().cpu())
        tcr_joint_recon.append(recons['tcr_joint'].detach().cpu())
        pep_joint_recon.append(recons['pep_joint'].detach().cpu())
        pep_marg_recon.append(recons['pep_marg'].detach().cpu())

    # normalizing
    acum_total_loss /= len(train_loader.dataset)
    acum_recon_marg /= len(train_loader.dataset)
    acum_recon_joint /= len(train_loader.dataset)
    acum_kld_normal /= len(train_loader.dataset)
    acum_kld_latent /= len(train_loader.dataset)

    # Cat and reconstruction stats
    tcr_marg_recon = torch.cat(tcr_marg_recon)
    tcr_joint_recon = torch.cat(tcr_joint_recon)
    pep_joint_recon = torch.cat(pep_joint_recon)
    pep_marg_recon = torch.cat(pep_marg_recon)
    tcr_marg_true = torch.cat(tcr_marg_true)
    tcr_joint_true = torch.cat(tcr_joint_true)
    pep_joint_true = torch.cat(pep_joint_true)
    pep_marg_true = torch.cat(pep_marg_true)
    # Getting metrics and losses
    tcr_marg_metrics = model_reconstruction_stats(model.tcr_decoder, tcr_marg_recon, tcr_marg_true,
                                                  return_per_element=False, modality_mask=None)
    tcr_joint_metrics = model_reconstruction_stats(model.tcr_decoder, tcr_joint_recon, tcr_joint_true,
                                                   return_per_element=False, modality_mask=None)
    pep_joint_metrics = model_reconstruction_stats(model.pep_decoder, pep_joint_recon, pep_joint_true,
                                                   return_per_element=False, modality_mask=None)
    pep_marg_metrics = model_reconstruction_stats(model.pep_decoder, pep_marg_recon, pep_marg_true,
                                                  return_per_element=False, modality_mask=None)
    train_metrics = {'tcr_marg_' + k: v for k, v in tcr_marg_metrics.items()}
    train_metrics.update({'tcr_joint_' + k: v for k, v in tcr_joint_metrics.items()})
    train_metrics.update({'pep_joint_' + k: v for k, v in pep_joint_metrics.items()})
    train_metrics.update({'pep_marg_' + k: v for k, v in pep_marg_metrics.items()})
    train_loss = {'total': acum_total_loss, 'recon_marg': acum_recon_marg, 'recon_joint': acum_recon_joint,
                  'kld_normal': acum_kld_normal, 'kld_latent': acum_kld_latent}
    return train_loss, train_metrics


def eval_multimodal_step(model: Union[BSSVAE, JMVAE], criterion: Union[BSSVAELoss, JMVAELoss], valid_loader):
    model.eval()
    acum_total_loss, acum_recon_marg, acum_recon_joint, acum_kld_normal, acum_kld_latent = 0, 0, 0, 0, 0
    tcr_marg_recon, tcr_joint_recon, pep_marg_recon, pep_joint_recon = [], [], [], []
    tcr_marg_true, tcr_joint_true, pep_marg_true, pep_joint_true = [], [], [], []
    with torch.no_grad():
        for batch in valid_loader:
            # Pre-saves input prior to setting to device so we don't have to detach+cpu
            if valid_loader.dataset.return_pair:
                tcr_marg_true.append(batch[0])
                tcr_joint_true.append(batch[0])
                pep_joint_true.append(batch[1])
                pep_marg_true.append(batch[1])
            else:
                tcr_marg_true.append(batch[0])
                tcr_joint_true.append(batch[1])
                pep_joint_true.append(batch[2])
                pep_marg_true.append(batch[3])
            # Assumes batch = [x_ma_marg, x_ma_joint, x_mb_joint, x_mb_marg]
            batch = [x.to(model.device) for x in batch]
            recons, mus, logvars = model(*batch)
            # Batch is `trues` ; Criterion takes list+dicts and returns dicts
            recon_loss_marg, recon_loss_joint, kld_loss_normal, kld_loss_latent = criterion(batch, recons, mus, logvars)
            # Sum because those are dicts of two k:v pairs
            recon_loss_marg, recon_loss_joint = sum(recon_loss_marg.values()), sum(recon_loss_joint.values())
            kld_loss_normal, kld_loss_latent = sum(kld_loss_normal.values()), sum(kld_loss_latent.values())
            # Sum & update
            loss = recon_loss_marg + recon_loss_joint + kld_loss_normal + kld_loss_latent
            # Accumulating normalized loss
            acum_total_loss += loss.item() * len(batch)
            acum_recon_marg += recon_loss_marg.item() * len(batch)
            acum_recon_joint += recon_loss_joint.item() * len(batch)
            acum_kld_normal += kld_loss_normal.item() * len(batch)
            acum_kld_latent += kld_loss_latent.item() * len(batch)
            # Saving reconstruction to assess accuracy
            tcr_marg_recon.append(recons['tcr_marg'].detach().cpu())
            tcr_joint_recon.append(recons['tcr_joint'].detach().cpu())
            pep_joint_recon.append(recons['pep_joint'].detach().cpu())
            pep_marg_recon.append(recons['pep_marg'].detach().cpu())

    # normalizing
    acum_total_loss /= len(valid_loader.dataset)
    acum_recon_marg /= len(valid_loader.dataset)
    acum_recon_joint /= len(valid_loader.dataset)
    acum_kld_normal /= len(valid_loader.dataset)
    acum_kld_latent /= len(valid_loader.dataset)

    # Cat and reconstruction stats
    tcr_marg_recon = torch.cat(tcr_marg_recon)
    tcr_joint_recon = torch.cat(tcr_joint_recon)
    pep_joint_recon = torch.cat(pep_joint_recon)
    pep_marg_recon = torch.cat(pep_marg_recon)
    tcr_marg_true = torch.cat(tcr_marg_true)
    tcr_joint_true = torch.cat(tcr_joint_true)
    pep_joint_true = torch.cat(pep_joint_true)
    pep_marg_true = torch.cat(pep_marg_true)
    # Getting metrics and losses
    tcr_marg_metrics = model_reconstruction_stats(model.tcr_decoder, tcr_marg_recon, tcr_marg_true,
                                                  return_per_element=False, modality_mask=None)
    tcr_joint_metrics = model_reconstruction_stats(model.tcr_decoder, tcr_joint_recon, tcr_joint_true,
                                                   return_per_element=False, modality_mask=None)
    pep_joint_metrics = model_reconstruction_stats(model.pep_decoder, pep_joint_recon, pep_joint_true,
                                                   return_per_element=False, modality_mask=None)
    pep_marg_metrics = model_reconstruction_stats(model.pep_decoder, pep_marg_recon, pep_marg_true,
                                                  return_per_element=False, modality_mask=None)
    valid_metrics = {'tcr_marg_' + k: v for k, v in tcr_marg_metrics.items()}
    valid_metrics.update({'tcr_joint_' + k: v for k, v in tcr_joint_metrics.items()})
    valid_metrics.update({'pep_joint_' + k: v for k, v in pep_joint_metrics.items()})
    valid_metrics.update({'pep_marg_' + k: v for k, v in pep_marg_metrics.items()})
    valid_loss = {'total': acum_total_loss, 'recon_marg': acum_recon_marg, 'recon_joint': acum_recon_joint,
                  'kld_normal': acum_kld_normal, 'kld_latent': acum_kld_latent}

    valid_metrics['wmean_seq_accuracy'] = 0.35 * valid_metrics['tcr_marg_seq_accuracy'] + 0.35 * valid_metrics[
        'tcr_joint_seq_accuracy'] + \
                                          0.15 * valid_metrics['pep_joint_seq_accuracy'] + 0.15 * valid_metrics[
                                              'pep_marg_seq_accuracy']
    return valid_loss, valid_metrics


def predict_multimodal(model: Union[BSSVAE, JMVAE],
                       dataset: MultimodalPepTCRDataset,
                       batch_size):
    """
    Here, it uses dataset and not dataloader in order to return the entire DF with the missing modalities!
    So it doesn't use dataloader because dataloader sub-samples the missing modalities based on epochs and we want the full thing
    Args:
        model:
        dataset:

    Returns:
        predictions_df
    """
    model.eval()
    with torch.no_grad():
        z_latent = []
        x_recon_tcr_marg, x_true_tcr_marg = [], []
        x_recon_pep_marg, x_true_pep_marg = [], []
        x_recon_tcr_joint, x_true_tcr_joint = [], []
        x_recon_pep_joint, x_true_pep_joint = [], []
        # Original df, re-ordered
        paired_df = dataset.df_joint.copy()
        mlt = dataset.max_len_tcr
        mlp = dataset.max_len_pep
        # THIS PART FOR BSSVAE
<<<<<<< HEAD
        if type(model) == BSSVAE:
            tcr_df = dataset.df_ma_only.copy()
            pep_df = dataset.df_mb_only.copy()
=======
        if type(model) == BSSVAE and not (dataset.pair_only and dataset.return_pair):
            tcr_df = dataset.df_tcr_only.copy()
            pep_df = dataset.df_pep_only.copy()
>>>>>>> 59f5990e
            # marginal TCR first
            for batch in batch_generator(dataset.x_ma_marg, batch_size):
                # Pre saves true_vector to avoid detaching and cpu later
                x_true_tcr_marg.append(batch)
                batch = batch.to(model.device)
                x_hat, z = model.forward_marginal(batch, which='tcr')
                x_recon_tcr_marg.append(x_hat.detach().cpu())
                z_latent.append(z.detach().cpu())
            # Concat, reconstruct, metrics
            seq_hat_true, seq_hat_recon, metrics = reconstruct_and_compute_accuracy(model.tcr_decoder, x_true_tcr_marg,
                                                                                    x_recon_tcr_marg)
            tcr_df['seq_true'] = seq_hat_true
            tcr_df['seq_recon'] = seq_hat_recon
            tcr_df['seq_acc'] = metrics['seq_accuracy']
            # Marginal Peptide part
            for batch in batch_generator(dataset.x_mb_marg, batch_size):
                x_true_pep_marg.append(batch)
                batch = batch.to(model.device)
                x_hat, z = model.forward_marginal(batch, which='pep')
                x_recon_pep_marg.append(x_hat.detach().cpu())
                z_latent.append(z.detach().cpu())

            x_recon_pep_marg = torch.cat(x_recon_pep_marg)
            x_true_pep_marg = torch.cat(x_true_pep_marg)
            seq_hat_true, seq_hat_recon, metrics = reconstruct_and_compute_accuracy(model.pep_decoder, x_true_pep_marg,
                                                                                    x_recon_pep_marg)
            pep_df['seq_true'] = seq_hat_true
            pep_df['seq_recon'] = seq_hat_recon
            pep_df['seq_acc'] = metrics['seq_accuracy']
            # Joint/Paired data part
            for batch in paired_batch_generator(dataset.x_ma_joint, dataset.x_mb_joint, batch_size):
                x_true_tcr_joint.append(batch[0])
                x_true_pep_joint.append(batch[1])
                batch = [b.to(model.device) for b in batch]
                x_hat_tcr, x_hat_pep, z = model.forward_joint(*batch)
                x_recon_tcr_joint.append(x_hat_tcr.detach().cpu())
                x_recon_pep_joint.append(x_hat_pep.detach().cpu())
                z_latent.append(z.detach().cpu())

            seq_hat_true_tcr, seq_hat_recon_tcr, metrics_tcr = reconstruct_and_compute_accuracy(
                model.tcr_decoder,
                x_true_tcr_joint,
                x_recon_tcr_joint, recon_only=True)
            seq_hat_true_pep, seq_hat_recon_pep, metrics_pep = reconstruct_and_compute_accuracy(
                model.pep_decoder,
                x_true_pep_joint,
                x_recon_pep_joint, recon_only=True)
            # concatenate the strings TCR-PEP for true and recon
            seq_true = [a + b for a, b in zip(seq_hat_true_tcr, seq_hat_true_pep)]
            seq_recon = [a + b for a, b in zip(seq_hat_recon_tcr, seq_hat_recon_pep)]

            accs = get_acc_list_string(seq_true, seq_recon)
            # this is WRONG because we are not using the true lengths but also considering the pad length
            # accs = [(mlt * tcr_acc + mlp * pep_acc) / (mlt + mlp) for tcr_acc, pep_acc in
            #         zip(metrics_tcr['seq_accuracy'],
            #             metrics_pep['seq_accuracy'])]
            paired_df['seq_true'] = seq_true
            paired_df['seq_recon'] = seq_recon
            paired_df['seq_acc'] = accs
            results_df = pd.concat([tcr_df, pep_df, paired_df])
            results_df[[f'z_{i}' for i in range(model.latent_dim)]] = torch.cat(z_latent)

        elif type(model) == JMVAE or dataset.pair_only and dataset.return_pair:
            loader = dataset.get_dataloader(batch_size, SequentialSampler)
            for batch in loader:
                x_true_tcr_joint.append(batch[0])
                x_true_pep_joint.append(batch[1])
                batch = [b.to(model.device) for b in batch]
                recons, mus, _ = model(*batch)
                x_recon_tcr_marg.append(recons['tcr_marg'].detach().cpu())
                x_recon_tcr_joint.append(recons['tcr_joint'].detach().cpu())
                x_recon_pep_joint.append(recons['pep_joint'].detach().cpu())
                x_recon_pep_marg.append(recons['pep_marg'].detach().cpu())
                z_latent.append(mus['joint'].detach().cpu())

            tcr_marg_true, tcr_marg_recon, tcr_marg_metrics = reconstruct_and_compute_accuracy(model.tcr_decoder,
                                                                                               x_true_tcr_joint,
                                                                                               x_recon_tcr_marg)
            _, tcr_joint_recon, tcr_joint_metrics = reconstruct_and_compute_accuracy(model.tcr_decoder,
                                                                                     x_true_tcr_joint,
                                                                                     x_recon_tcr_joint)
            pep_marg_true, pep_marg_recon, pep_marg_metrics = reconstruct_and_compute_accuracy(model.pep_decoder,
                                                                                               x_true_pep_joint,
                                                                                               x_recon_pep_marg)
            _, pep_joint_recon, pep_joint_metrics = reconstruct_and_compute_accuracy(model.pep_decoder,
                                                                                     x_true_pep_joint,
                                                                                     x_recon_pep_joint)
            results_df = paired_df.copy(deep=True)
            results_df['tcr_true'] = tcr_marg_true
            results_df['tcr_marg_recon'] = tcr_marg_recon
            results_df['tcr_joint_recon'] = tcr_joint_recon
            results_df['tcr_marg_acc'] = tcr_marg_metrics['seq_accuracy']
            results_df['tcr_joint_acc'] = tcr_joint_metrics['seq_accuracy']

            results_df['pep_true'] = pep_marg_true
            results_df['pep_marg_recon'] = pep_marg_recon
            results_df['pep_joint_recon'] = pep_joint_recon
            results_df['pep_marg_acc'] = pep_marg_metrics['seq_accuracy']
            results_df['pep_joint_acc'] = pep_joint_metrics['seq_accuracy']

            results_df[[f'z_{i}' for i in range(model.latent_dim)]] = torch.cat(z_latent)
            # Taking a weighted mean between the 2x2 modalities
            results_df['seq_acc'] = [(0.35 * a) + (0.35 * b) + (0.15 * c) + (0.15 * d) for a, b, c, d in
                                     zip(tcr_marg_metrics['seq_accuracy'], tcr_joint_metrics['seq_accuracy'],
                                         pep_marg_metrics['seq_accuracy'], pep_joint_metrics['seq_accuracy'])]

        elif type(model) == BSSVAE and dataset.pair_only and dataset.return_pair:
            loader = dataset.get_dataloader(batch_size, SequentialSampler)
            for batch in loader:
                x_true_tcr_joint.append(batch[0])
                x_true_pep_joint.append(batch[1])
                batch = [b.to(model.device) for b in batch]
        else:
            raise ValueError(
                'Discrepancies between model types and dataset paired/unpaired behaviour!! Check your inputs ; JMVAE expects return_pair.' \
                f'model {model.__class__.__name__}, Dataset pair only : {dataset.pair_only}, Dataset return pair: {dataset.return_pair}')

    return results_df


def embed_multimodal(model: Union[BSSVAE, JMVAE],
                     dataset: MultimodalPepTCRDataset,
                     dataloader):
    """
    Here, it uses dataset and not dataloader in order to return the entire DF with the missing modalities!
    So it doesn't use dataloader because dataloader sub-samples the missing modalities based on epochs and we want the full thing
    Args:
        model:
        dataset:

    Returns:
        predictions_df
    """
    model.eval()
    with torch.no_grad():
        assert (dataset.return_pair and dataset.pair_only), 'ntr'
        z_latent = []
        # Original df, re-ordered
        results_df = dataset.df_pep_tcr.copy()
        for batch in dataloader:
            batch = [b.to(model.device) for b in batch]
            zs = model.embed(*batch, which='joint')
            z_latent.append(zs.detach().cpu())
        results_df[[f'z_{i}' for i in range(model.latent_dim)]] = torch.cat(z_latent)

    return results_df


def multimodal_train_eval_loops(n_epochs, model, criterion, optimizer, train_loader, valid_loader, checkpoint_filename,
                                outdir, tolerance=1e-4):
    print(f'Staring {n_epochs} training cycles')
    # Pre-save model at epoch 0
    save_checkpoint(model, checkpoint_filename, dir_path=outdir, verbose=False, best_dict=None)
    best_val_loss, best_val_reconstruction, best_epoch = 1000, 0, 0
    train_metrics, valid_metrics, train_losses, valid_losses = [], [], [], []

    for e in tqdm(range(1, n_epochs + 1), desc='epochs', leave=False):
        train_loss, train_metric = train_multimodal_step(model, criterion, optimizer, train_loader)
        valid_loss, valid_metric = eval_multimodal_step(model, criterion, valid_loader)
        epoch_counter(model, criterion, train_loader, valid_loader)
        train_metrics.append(train_metric)
        valid_metrics.append(valid_metric)
        train_losses.append(train_loss)
        valid_losses.append(valid_loss)
        # Periodic prints for tracking and saves
        if (n_epochs >= 10 and e % math.ceil(0.05 * n_epochs) == 0) or e == 1 or e == n_epochs:
            text = get_loss_metric_text(e, train_loss, valid_loss, train_metric, valid_metric)
            tqdm.write(text)

            # only save 10 interval models per run + best
            if e % math.ceil(0.1 * n_epochs)==0 or e == 1:
                fn = f'epoch_{e}_interval_' + checkpoint_filename.replace('best', '')
                savedict = {'epoch': e}
                savedict.update(valid_loss)
                savedict.update(valid_metric)
                save_checkpoint(model, filename=fn, dir_path=outdir, best_dict=savedict)

        loss_condition = valid_loss['total'] <= best_val_loss + tolerance
        # Do weighted_mean
        recon_condition = valid_metric['wmean_seq_accuracy'] >= best_val_reconstruction - tolerance
        if e > 1 and loss_condition and recon_condition:
            best_epoch = e
            best_val_loss = valid_loss['total']
            best_val_reconstruction = valid_metric['wmean_seq_accuracy']
            # Saving the actual dictionaries for logging purposes
            best_val_losses = valid_loss
            best_val_metrics = valid_metric

            best_dict = {'epoch': best_epoch, 'Best val loss': best_val_loss}
            best_dict.update(valid_loss)
            best_dict.update(valid_metric)
            save_checkpoint(model, filename=checkpoint_filename, dir_path=outdir, best_dict=best_dict)

    last_filename = 'last_epoch_' + checkpoint_filename.replace('best','')
    savedict = {'epoch': e}
    savedict.update(valid_loss)
    savedict.update(valid_metric)
    save_checkpoint(model, filename=last_filename, dir_path=outdir, best_dict=savedict)

    print(f'End of training cycles')
    print(best_dict)
    model = load_checkpoint(model, checkpoint_filename, outdir)
    model.eval()
    # Not saving this for plotting
    return model, train_metrics, valid_metrics, train_losses, valid_losses, best_epoch, best_val_losses, best_val_metrics<|MERGE_RESOLUTION|>--- conflicted
+++ resolved
@@ -340,7 +340,7 @@
             tcr_joint_true.append(batch[1])
             pep_joint_true.append(batch[2])
             pep_marg_true.append(batch[3])
-        # Assumes batch = [x_ma_marg, x_ma_joint, x_mb_joint, x_mb_marg]
+        # Assumes batch = [x_tcr_marg, x_tcr_joint, x_pep_joint, x_pep_marg]
         batch = [x.to(model.device) for x in batch]
         recons, mus, logvars = model(*batch)
         # Batch is `trues` ; Criterion takes list+dicts and returns dicts
@@ -419,7 +419,7 @@
                 tcr_joint_true.append(batch[1])
                 pep_joint_true.append(batch[2])
                 pep_marg_true.append(batch[3])
-            # Assumes batch = [x_ma_marg, x_ma_joint, x_mb_joint, x_mb_marg]
+            # Assumes batch = [x_tcr_marg, x_tcr_joint, x_pep_joint, x_pep_marg]
             batch = [x.to(model.device) for x in batch]
             recons, mus, logvars = model(*batch)
             # Batch is `trues` ; Criterion takes list+dicts and returns dicts
@@ -501,21 +501,15 @@
         x_recon_tcr_joint, x_true_tcr_joint = [], []
         x_recon_pep_joint, x_true_pep_joint = [], []
         # Original df, re-ordered
-        paired_df = dataset.df_joint.copy()
+        paired_df = dataset.df_pep_tcr.copy()
         mlt = dataset.max_len_tcr
         mlp = dataset.max_len_pep
         # THIS PART FOR BSSVAE
-<<<<<<< HEAD
-        if type(model) == BSSVAE:
-            tcr_df = dataset.df_ma_only.copy()
-            pep_df = dataset.df_mb_only.copy()
-=======
         if type(model) == BSSVAE and not (dataset.pair_only and dataset.return_pair):
             tcr_df = dataset.df_tcr_only.copy()
             pep_df = dataset.df_pep_only.copy()
->>>>>>> 59f5990e
             # marginal TCR first
-            for batch in batch_generator(dataset.x_ma_marg, batch_size):
+            for batch in batch_generator(dataset.x_tcr_marg, batch_size):
                 # Pre saves true_vector to avoid detaching and cpu later
                 x_true_tcr_marg.append(batch)
                 batch = batch.to(model.device)
@@ -529,7 +523,7 @@
             tcr_df['seq_recon'] = seq_hat_recon
             tcr_df['seq_acc'] = metrics['seq_accuracy']
             # Marginal Peptide part
-            for batch in batch_generator(dataset.x_mb_marg, batch_size):
+            for batch in batch_generator(dataset.x_pep_marg, batch_size):
                 x_true_pep_marg.append(batch)
                 batch = batch.to(model.device)
                 x_hat, z = model.forward_marginal(batch, which='pep')
@@ -544,7 +538,7 @@
             pep_df['seq_recon'] = seq_hat_recon
             pep_df['seq_acc'] = metrics['seq_accuracy']
             # Joint/Paired data part
-            for batch in paired_batch_generator(dataset.x_ma_joint, dataset.x_mb_joint, batch_size):
+            for batch in paired_batch_generator(dataset.x_tcr_joint, dataset.x_pep_joint, batch_size):
                 x_true_tcr_joint.append(batch[0])
                 x_true_pep_joint.append(batch[1])
                 batch = [b.to(model.device) for b in batch]
